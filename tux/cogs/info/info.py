from collections.abc import Generator, Iterable, Iterator

import discord
from discord.ext import commands
from reactionmenu import ViewButton, ViewMenu

from tux.bot import Tux
<<<<<<< HEAD
from tux.utils.flags import generate_usage
=======
from tux.ui.embeds import EmbedCreator, EmbedType
>>>>>>> a6279208


class Info(commands.Cog):
    def __init__(self, bot: Tux) -> None:
        self.bot = bot
<<<<<<< HEAD
        self.info.usage = generate_usage(self.info)
        self.server.usage = generate_usage(self.server)
        self.member.usage = generate_usage(self.member)
        self.roles.usage = generate_usage(self.roles)
        self.emotes.usage = generate_usage(self.emotes)

    @commands.hybrid_group(
        name="info",
        aliases=["i"],
    )
=======

    @commands.guild_only()
    @commands.hybrid_group(name="info", aliases=["i"], usage="info <subcommand>")
>>>>>>> a6279208
    async def info(self, ctx: commands.Context[Tux]) -> None:
        """
        Information commands.

        Parameters
        ----------
        ctx : commands.Context
            The context object associated with the command.
        """

        if ctx.invoked_subcommand is None:
            await ctx.send_help("info")

<<<<<<< HEAD
    @info.command(
        name="server",
        aliases=["s"],
    )
=======
    @commands.guild_only()
    @info.command(name="server", aliases=["s"], usage="info server")
>>>>>>> a6279208
    async def server(self, ctx: commands.Context[Tux]) -> None:
        """
        Show information about the server.

        Parameters
        ----------
        ctx : commands.Context
            The context object associated with the command.
        """
        guild = ctx.guild
        assert guild
        assert guild.icon

        embed: discord.Embed = (
            EmbedCreator.create_embed(
                embed_type=EmbedType.INFO,
                title=guild.name,
                description=guild.description or "No description available.",
                custom_color=discord.Color.blurple(),
                custom_author_text="Server Information",
                custom_author_icon_url=guild.icon.url,
                custom_footer_text=f"ID: {guild.id} | Created: {guild.created_at.strftime('%B %d, %Y')}",
            )
            .add_field(name="Owner", value=str(guild.owner.mention) if guild.owner else "Unknown")
            .add_field(name="Vanity URL", value=guild.vanity_url_code or "None")
            .add_field(name="Boosts", value=guild.premium_subscription_count)
            .add_field(name="Text Channels", value=len(guild.text_channels))
            .add_field(name="Voice Channels", value=len(guild.voice_channels))
            .add_field(name="Forum Channels", value=len(guild.forums))
            .add_field(name="Emojis", value=f"{len(guild.emojis)}/{2*guild.emoji_limit}")
            .add_field(name="Stickers", value=f"{len(guild.stickers)}/{guild.sticker_limit}")
            .add_field(name="Roles", value=len(guild.roles))
            .add_field(name="Humans", value=sum(not member.bot for member in guild.members))
            .add_field(name="Bots", value=sum(member.bot for member in guild.members))
            .add_field(name="Bans", value=len([entry async for entry in guild.bans(limit=2000)]))
        )

        await ctx.send(embed=embed)

<<<<<<< HEAD
    @info.command(
        name="member",
        aliases=["m", "user", "u"],
    )
=======
    @commands.guild_only()
    @info.command(name="member", aliases=["m", "user", "u"], usage="info member [member]")
>>>>>>> a6279208
    async def member(self, ctx: commands.Context[Tux], member: discord.Member) -> None:
        """
        Show information about a member.

        Parameters
        ----------
        ctx : commands.Context
            The context object associated with the command.
        member : discord.Member
            The member to get information about.
        """
        user = await self.bot.fetch_user(member.id)
        embed: discord.Embed = (
            EmbedCreator.create_embed(
                embed_type=EmbedType.INFO,
                title=member.display_name,
                custom_color=discord.Color.blurple(),
                description="Here is some information about the member.",
                thumbnail_url=member.display_avatar.url,
                image_url=user.banner.url if user.banner else None,
            )
            .add_field(name="Bot?", value="✅" if member.bot else "❌", inline=False)
            .add_field(name="Username", value=member.name, inline=False)
            .add_field(name="ID", value=str(member.id), inline=False)
            .add_field(
                name="Joined",
                value=discord.utils.format_dt(member.joined_at, "R") if member.joined_at else "Unknown",
                inline=False,
            )
            .add_field(
                name="Registered",
                value=discord.utils.format_dt(member.created_at, "R") if member.created_at else "Unknown",
                inline=False,
            )
            .add_field(
                name="Roles",
                value=", ".join(role.mention for role in member.roles[1:]) if member.roles[1:] else "No roles",
                inline=False,
            )
        )

        await ctx.send(embed=embed)

<<<<<<< HEAD
    @info.command(
        name="roles",
        aliases=["r"],
    )
=======
    @commands.guild_only()
    @info.command(name="roles", aliases=["r"], usage="info roles")
>>>>>>> a6279208
    async def roles(self, ctx: commands.Context[Tux]) -> None:
        """
        List all roles in the server.

        Parameters
        ----------
        ctx : commands.Context
            The context object associated with the command.
        """
        guild = ctx.guild
        assert guild

        roles: list[str] = [role.mention for role in guild.roles]

        await self.paginated_embed(ctx, "Server Roles", "roles", guild.name, roles, 32)

    @info.command(
        name="emotes",
        aliases=["e"],
    )
    async def emotes(self, ctx: commands.Context[Tux]) -> None:
        """
        List all emotes in the server.

        Parameters
        ----------
        ctx : commands.Context
            The context object associated with the command.
        """
        guild = ctx.guild
        assert guild

        emotes: list[str] = [str(emote) for emote in guild.emojis]
        await self.paginated_embed(ctx, "Server Emotes", "emotes", guild.name, emotes, 128)

    async def paginated_embed(
        self,
        ctx: commands.Context[Tux],
        title: str,
        list_type: str,
        guild_name: str,
        items: Iterable[str],
        chunk_size: int,
    ) -> None:
        """
        Send a paginated embed.

        Parameters
        ----------
        ctx : commands.Context
            The context object associated with the command.
        title : str
            The title of the embed.
        list_type : str
            The type of list (e.g., roles, emotes).
        guild_name : str
            The name of the guild.
        items : Iterable[str]
            The items to display in the embed.
        chunk_size : int
            The size of each chunk for pagination.
        """
        embed: discord.Embed = EmbedCreator.create_embed(
            embed_type=EmbedType.INFO,
            title=title,
            custom_color=discord.Color.blurple(),
        )
        chunks: list[list[str]] = list(self._chunks(iter(items), chunk_size))

        if not chunks:
            embed.description = "No items available."
            await ctx.send(embed=embed)
            return

        menu: ViewMenu = ViewMenu(ctx, menu_type=ViewMenu.TypeEmbed)
        for chunk in chunks:
            page_embed: discord.Embed = embed.copy()
            page_embed.description = f"{list_type.capitalize()} list for {guild_name}:\n{' '.join(chunk)}"
            menu.add_page(page_embed)

        buttons = [
            ViewButton.go_to_first_page(),
            ViewButton.back(),
            ViewButton.next(),
            ViewButton.go_to_last_page(),
            ViewButton.end_session(),
        ]

        for button in buttons:
            menu.add_button(button)

        await menu.start()

    def _chunks(self, it: Iterator[str], size: int) -> Generator[list[str], None, None]:
        """
        Split an iterator into chunks of a specified size.

        Parameters
        ----------
        it : Iterator[str]
            The input iterator to be split into chunks.
        size : int
            The size of each chunk.

        Yields
        ------
        List[str]
            A list containing a chunk of elements from the input iterator. The last
            list may contain fewer elements if there are not enough remaining to fill
            a complete chunk.
        """
        chunk: list[str] = []
        for item in it:
            chunk.append(item)
            if len(chunk) == size:
                yield chunk
                chunk = []
        if chunk:
            yield chunk


async def setup(bot: Tux) -> None:
    await bot.add_cog(Info(bot))<|MERGE_RESOLUTION|>--- conflicted
+++ resolved
@@ -5,17 +5,13 @@
 from reactionmenu import ViewButton, ViewMenu
 
 from tux.bot import Tux
-<<<<<<< HEAD
 from tux.utils.flags import generate_usage
-=======
 from tux.ui.embeds import EmbedCreator, EmbedType
->>>>>>> a6279208
 
 
 class Info(commands.Cog):
     def __init__(self, bot: Tux) -> None:
         self.bot = bot
-<<<<<<< HEAD
         self.info.usage = generate_usage(self.info)
         self.server.usage = generate_usage(self.server)
         self.member.usage = generate_usage(self.member)
@@ -26,11 +22,8 @@
         name="info",
         aliases=["i"],
     )
-=======
-
     @commands.guild_only()
     @commands.hybrid_group(name="info", aliases=["i"], usage="info <subcommand>")
->>>>>>> a6279208
     async def info(self, ctx: commands.Context[Tux]) -> None:
         """
         Information commands.
@@ -44,15 +37,12 @@
         if ctx.invoked_subcommand is None:
             await ctx.send_help("info")
 
-<<<<<<< HEAD
     @info.command(
         name="server",
         aliases=["s"],
     )
-=======
     @commands.guild_only()
     @info.command(name="server", aliases=["s"], usage="info server")
->>>>>>> a6279208
     async def server(self, ctx: commands.Context[Tux]) -> None:
         """
         Show information about the server.
@@ -92,15 +82,12 @@
 
         await ctx.send(embed=embed)
 
-<<<<<<< HEAD
     @info.command(
         name="member",
         aliases=["m", "user", "u"],
     )
-=======
     @commands.guild_only()
     @info.command(name="member", aliases=["m", "user", "u"], usage="info member [member]")
->>>>>>> a6279208
     async def member(self, ctx: commands.Context[Tux], member: discord.Member) -> None:
         """
         Show information about a member.
@@ -144,15 +131,12 @@
 
         await ctx.send(embed=embed)
 
-<<<<<<< HEAD
     @info.command(
         name="roles",
         aliases=["r"],
     )
-=======
     @commands.guild_only()
     @info.command(name="roles", aliases=["r"], usage="info roles")
->>>>>>> a6279208
     async def roles(self, ctx: commands.Context[Tux]) -> None:
         """
         List all roles in the server.
